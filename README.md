# teslausb

## Meta
This repo contains steps and scripts originally from [this thread on Reddit]( https://www.reddit.com/r/teslamotors/comments/9m9gyk/build_a_smart_usb_drive_for_your_tesla_dash_cam/)

Many people in that thread suggested that the scripts be hosted on Github but the author didn't seem interested in making that happen. I've hosted the scripts here with his/her permission.

<<<<<<< HEAD
The original post on Reddit assumed that the archive would be hosted on Windows and that the Pi would be set up using a Windows machine (or a Mac using File Sharing, or Linux using Samba) but this Git repo welcomes the contribution of instructions for other platforms.

=======
>>>>>>> 95d87376
## Intro

You can configure a Raspberry Pi Zero W so that your Tesla thinks it's a USB drive and will write dashcam footage to it. Since it's a computer:
* Scripts running on the Pi can automatically copy the clips to an archive server when you get home. 
* The Pi can hold both dashcam clips and music files.
* The Pi can automatically repair filesystem corruption produced by the Tesla's current failure to properly dismount the USB drives before cutting power to the USB ports.

Archiving the clips can take from seconds to hours depending on how many clips you've saved and how strong the WiFi signal is in your Tesla. If you find that the clips aren't getting completely transferred before the car powers down after you park or before you leave you can use the Tesla app to turn on the Climate control. This will send power to the Raspberry Pi, allowing it to complete the archival operation.

## Prerequisites

### Assumptions
* You park in range of your wireless network.
* Your wireless network is configured with WPA2 PSK access.
<<<<<<< HEAD
* You'll be archiving your dashcam clips to a Windows machine (or a Mac using File Sharing, or Linux using Samba), and the Windows machine has a stable IP address on your home network. 
* You'll be setting up the Raspberry Pi using a Windows machine, or Mac/Linux (a script is provided in the setup/macos_linux dir), or [the experimental flashable base image](https://github.com/cimryan/teslausb/tree/master/setup/headless_setup).
=======
>>>>>>> 95d87376

### Hardware

Required:
* [Raspberry Pi Zero W](https://www.raspberrypi.org/products/raspberry-pi-zero-w/):  [Adafruit](https://www.adafruit.com/product/3400) or [Amazon](https://www.amazon.com/Raspberry-Pi-Zero-Wireless-model/dp/B06XFZC3BX/)
<<<<<<< HEAD
  > Note: Of the many varieties of Raspberry Pi, only the Raspberry Pi Zero and Raspberry Pi Zero W can be used as simulated USB drives. It may be possible to use a Pi Zero with a USB Wifi adapter to achieve the same result as the Pi Zero W, but this hasn't been confirmed.
=======
  > Note: Of the many varieties of Raspberry Pi avaiable only the Raspberry Pi Zero and Raspberry Pi Zero W can be used as simulated USB drives. It may be possible to use a Pi Zero with a USB Wifi adapter to achieve the same result as the Pi Zero W but this hasn't been confirmed.
>>>>>>> 95d87376

* A Micro SD card, at least 8 GB in size, and an adapter (if necessary) to connect the card to your computer.
* A mechanism to connect the Pi to the Tesla. Either:
  * A USB A/Micro B cable: [Adafruit](https://www.adafruit.com/product/898) or [Amazon](https://www.amazon.com/gp/product/B013G4EAEI/), or 
  * A USB A Add-on Board if you want to plug your Pi into your Tesla like a USB drive instead of using a cable. [Amazon](https://www.amazon.com/gp/product/B07BK2BR6C/)

Optional:
* A case. Don't want unprotected circuits hanging about! Official case at [Adafruit](https://www.adafruit.com/product/2885) or [Amazon](https://www.amazon.com/gp/product/B06Y593MHV). There are many others to choose from. Note that the official case won't work with the USB A Add on board.
* USB Splitter if you don't want to lose a front USB port. [The Onvian Splitter](https://www.amazon.com/gp/product/B01KX4TKH6) has been reported working by multiple people on reddit.

### Software
Download [Raspbian Stretch Lite](https://www.raspberrypi.org/downloads/raspbian/)
Download and install:
* [Etcher](http://etcher.io)
 
<<<<<<< HEAD
## Create your archive
### Hosting on Windows File Shares, macOS Sharing, or Samba on Linux
Set up a share to host the archive. These instructions assume that you created a share named "SailfishCam" on the server "Nautilus". It is recommended that you create a new user. Grant the user you'll be using read/write access to the share. These instructions will assume that the user you've created is named "sailfish" and that the password for this user is "pa$$w0rd".

Get the IP address of the archive machine. You'll need this later, so write it down, somewhere.
* On Windows you can do this by opening a command prompt on the archive machine and typing ipconfig. Get the IP address from the line labeled "IPv4 Address". These instructions will assume that the IP address of the archive server is 192.168.0.41.
* On MacOS or Linux open a terminal and type ifconfig.

### Hosting via SFTP/rsync
**EXPERIMENTAL - Hosting the archive on SFTP hasn't been thoroughly tested**

Since sftp/rsync is accessing a computer through SSH, the only requirement for hosting an SFTP/rsync server is to have a box running Linux. An example can be another Raspberry Pi connected to your local network with a USB storage drive plugged in. The official Raspberry Pi site has a good example on [how to mount an external drive](https://www.raspberrypi.org/documentation/configuration/external-storage.md). You will need the username and host/IP of the storage server, as well as the path for the files to go in, and the storage server will need to allow SSH.

### ***TODO: Other hosting solutions***

=======
>>>>>>> 95d87376
## Set up the Raspberry Pi
There are four phases to setting up the Pi:
1. Get the OS onto the micro sd card.
1. Get a shell on the Pi.
1. Set up the archive for dashcam clips.
1. Set up the USB storage functionality.

### Get the OS onto the MicroSD card
[These instructions](https://www.raspberrypi.org/documentation/installation/installing-images/README.md) tell you how to get Raspbian onto your MicroSD card. Basically:
1. Connect your SD card to your computer.
2. Use Etcher to write the zip file you downloaded to the SD card.
   > Note: you don't need to uncompress the zip file you downloaded.

### Get a shell on the Pi
Follow the instructions corresponding to the OS you used to flash the OS onto the MicroSD card:
* Windows: [Instructions](doc/GetShellWithoutMonitorOnWindows.md).
* MacOS or Linux: [Instructions](doc/GetShellWithoutMonitorOnLinux.md).

Whichever instructions you followed above will leave you in a command shell on the Pi. Use this shell for the rest of the steps in these instructions.

### Set up the archive for dashcam clips
Follow the instructions corresponding to the technology you'd like to use to host the archive for your dashcam clips. You must choose just one of these technoloies; don't follow more than one of these sets of instructions:
* Windows file share, MacOS Sharing, or Samba on Linux: [Instructions](doc/SetupShare.md).
* SFTP/rsync: [Instructions](doc/SetupRsync.md)
* **Experimental:** Google Drive, Amazon S3, DropBox, Microsoft OneDrive: [Instructions](doc/SetupRClone.md)

### Set up the USB storage functionality
1. Indicate how much, as a percentage, of the drive you want to allocate to recording dashcam footage by running this command:
    ```
    export campercent=<number>
    ```
    For example, using `export campercent=100` would allocate 100% of the space to recording footage from your car, and would not create a separate music partition. `export campercent=50` would allocate half of the space for a dashcam footage drive and allocates the other half to for a music storage drive.
1. If you'd like to receive a text message when your Pi finishes archiving clips follow these [Instructions](doc/ConfigureNotificationsForArchive.md).
1. Run these commands:
    ```
    wget https://raw.githubusercontent.com/cimryan/teslausb/master/setup/pi/setup-teslausb
    chmod +x setup-teslausb
    ./setup-teslausb
    ```
1. Run this command:
    ```
    halt
    ```
1. Disconnect the Pi from the computer.

On the next boot, the Pi hostname will become `teslausb`, so future `ssh` sessions will be `ssh pi@teslausb.local`. 

Your Pi is now ready to be plugged into your Tesla. If you want to add music to the Pi, follow the instructions in the next section.

## (Optional) Add music to the Pi
Connect the Pi to a computer. If you're using a cable be sure to use the port labeled "USB" on the circuitboard. 
1. Wait for the Pi to show up on the computer as a USB drive.
1. Copy any music you'd like to the drive labeled MUSIC.
1. Eject the drives.
1. Unplug the Pi from the computer.
1. Plug the Pi into your Tesla.

## Making changes to the system after setup
The setup process configures the Pi with read-only file systems for the operating system but with read-write
access through the USB interface. This means that you'll be able to record dashcam video and add and remove
music files but you won't be able to make changes to files on / or on /boot. This is to protect against
corruption of the operating system when the Tesla cuts power to the Pi.

To make changes to the system partitions:
```
ssh pi@teslausb.
sudo -i
/root/bin/remountfs_rw
```
Then make whatever changes you need to. The next time the system boots the partitions will once again be read-only.<|MERGE_RESOLUTION|>--- conflicted
+++ resolved
@@ -5,11 +5,6 @@
 
 Many people in that thread suggested that the scripts be hosted on Github but the author didn't seem interested in making that happen. I've hosted the scripts here with his/her permission.
 
-<<<<<<< HEAD
-The original post on Reddit assumed that the archive would be hosted on Windows and that the Pi would be set up using a Windows machine (or a Mac using File Sharing, or Linux using Samba) but this Git repo welcomes the contribution of instructions for other platforms.
-
-=======
->>>>>>> 95d87376
 ## Intro
 
 You can configure a Raspberry Pi Zero W so that your Tesla thinks it's a USB drive and will write dashcam footage to it. Since it's a computer:
@@ -24,21 +19,12 @@
 ### Assumptions
 * You park in range of your wireless network.
 * Your wireless network is configured with WPA2 PSK access.
-<<<<<<< HEAD
-* You'll be archiving your dashcam clips to a Windows machine (or a Mac using File Sharing, or Linux using Samba), and the Windows machine has a stable IP address on your home network. 
-* You'll be setting up the Raspberry Pi using a Windows machine, or Mac/Linux (a script is provided in the setup/macos_linux dir), or [the experimental flashable base image](https://github.com/cimryan/teslausb/tree/master/setup/headless_setup).
-=======
->>>>>>> 95d87376
 
 ### Hardware
 
 Required:
 * [Raspberry Pi Zero W](https://www.raspberrypi.org/products/raspberry-pi-zero-w/):  [Adafruit](https://www.adafruit.com/product/3400) or [Amazon](https://www.amazon.com/Raspberry-Pi-Zero-Wireless-model/dp/B06XFZC3BX/)
-<<<<<<< HEAD
-  > Note: Of the many varieties of Raspberry Pi, only the Raspberry Pi Zero and Raspberry Pi Zero W can be used as simulated USB drives. It may be possible to use a Pi Zero with a USB Wifi adapter to achieve the same result as the Pi Zero W, but this hasn't been confirmed.
-=======
   > Note: Of the many varieties of Raspberry Pi avaiable only the Raspberry Pi Zero and Raspberry Pi Zero W can be used as simulated USB drives. It may be possible to use a Pi Zero with a USB Wifi adapter to achieve the same result as the Pi Zero W but this hasn't been confirmed.
->>>>>>> 95d87376
 
 * A Micro SD card, at least 8 GB in size, and an adapter (if necessary) to connect the card to your computer.
 * A mechanism to connect the Pi to the Tesla. Either:
@@ -54,24 +40,6 @@
 Download and install:
 * [Etcher](http://etcher.io)
  
-<<<<<<< HEAD
-## Create your archive
-### Hosting on Windows File Shares, macOS Sharing, or Samba on Linux
-Set up a share to host the archive. These instructions assume that you created a share named "SailfishCam" on the server "Nautilus". It is recommended that you create a new user. Grant the user you'll be using read/write access to the share. These instructions will assume that the user you've created is named "sailfish" and that the password for this user is "pa$$w0rd".
-
-Get the IP address of the archive machine. You'll need this later, so write it down, somewhere.
-* On Windows you can do this by opening a command prompt on the archive machine and typing ipconfig. Get the IP address from the line labeled "IPv4 Address". These instructions will assume that the IP address of the archive server is 192.168.0.41.
-* On MacOS or Linux open a terminal and type ifconfig.
-
-### Hosting via SFTP/rsync
-**EXPERIMENTAL - Hosting the archive on SFTP hasn't been thoroughly tested**
-
-Since sftp/rsync is accessing a computer through SSH, the only requirement for hosting an SFTP/rsync server is to have a box running Linux. An example can be another Raspberry Pi connected to your local network with a USB storage drive plugged in. The official Raspberry Pi site has a good example on [how to mount an external drive](https://www.raspberrypi.org/documentation/configuration/external-storage.md). You will need the username and host/IP of the storage server, as well as the path for the files to go in, and the storage server will need to allow SSH.
-
-### ***TODO: Other hosting solutions***
-
-=======
->>>>>>> 95d87376
 ## Set up the Raspberry Pi
 There are four phases to setting up the Pi:
 1. Get the OS onto the micro sd card.
